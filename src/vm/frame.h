#ifndef VM_FRAME_H
#define VM_FRAME_H

#include <inttypes.h>
#include <stddef.h>
#include <list.h>

#include "vm/page.h"
#include "vm/swap.h"

#include "threads/synch.h"
#include "threads/vaddr.h"

typedef int32_t id_t;
static const uint32_t FRAME_TABLE_N_FRAMES = ( (uint32_t) PHYS_BASE / PGSIZE);

enum frame_swapslot_status
{
<<<<<<< HEAD
  FRAME_EMPTY,     /* There is no page occupying this frame. */
  FRAME_OCCUPIED, /* There is a page resident in this frame. */
  FRAME_PINNED,  /* There is a page resident in this frame. It is pinned (cannot be evicted). */
=======
  EMPTY, /* There is no page occupying this frame/slot swap. */
  OCCUPIED, /* There is a page resident in this frame/slot swap. */
  PINNED /* There is a page resident in this frame. It is pinned (cannot be evicted). */
>>>>>>> 59dcf1e5
};

/* Fundamental unit of the frame and swap tables. */
struct frame_swap_table_entry
{
  id_t id; /* Unique ID for this frame/swap slot. */
  struct page *pg; /* Page resident in this frame or swap slot. */
  unsigned stamp; /* TODO Need this? Incremented each time the resident page is evicted. Solves ABA problem. */
  /* Notes on the stamp idea: This is so that it is clear that the contents of a frame have changed.
     We would need this if processes are tracking {frame, last_known_stamp} pairs.
     That way if two processes lock a frame, and the first one evicts the resident page,
     the second one sees that the stamp has changed (and therefore that the resident page has changed). 

     Not clear if we need this. Still need to ponder synchronization.  */

  struct lock lock; /* Lock to control this FTE. */
  enum frame_swapslot_status status;
};

/* Frame table and swap table use same structure. */
struct frame_swap_table
{
  struct bitmap *usage; /* 0 if available, 1 if in use. */
  struct lock usage_lock; /* For atomic updates to usage. */

  /* Array mapping frame index to corresponding entry. */
  struct frame_swap_table_entry *entries;
};

/* Basic life cycle. */
bool frame_table_init (struct frame_swap_table *);
void frame_table_destroy (struct frame_swap_table *);

/* Getting and releasing frames. */
bool frame_table_get_frame (struct frame_swap_table *, struct page *);
void frame_table_release_frame (struct frame_swap_table *, struct page *);

#endif /* vm/frame.h */<|MERGE_RESOLUTION|>--- conflicted
+++ resolved
@@ -16,15 +16,9 @@
 
 enum frame_swapslot_status
 {
-<<<<<<< HEAD
-  FRAME_EMPTY,     /* There is no page occupying this frame. */
-  FRAME_OCCUPIED, /* There is a page resident in this frame. */
-  FRAME_PINNED,  /* There is a page resident in this frame. It is pinned (cannot be evicted). */
-=======
   EMPTY, /* There is no page occupying this frame/slot swap. */
   OCCUPIED, /* There is a page resident in this frame/slot swap. */
   PINNED /* There is a page resident in this frame. It is pinned (cannot be evicted). */
->>>>>>> 59dcf1e5
 };
 
 /* Fundamental unit of the frame and swap tables. */
