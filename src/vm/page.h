--- conflicted
+++ resolved
@@ -4,16 +4,12 @@
 #include <list.h>
 #include <hash.h>
 
-<<<<<<< HEAD
-struct supp_page_table;
-struct page;/*changed from mapping*/
-=======
+
 #include "vm/frame.h"
 #include "threads/synch.h"
 
 /* Not sure if we need this. */
 struct frame_swap_table_entry;
->>>>>>> 59dcf1e5
 
 enum page_state
 {
@@ -29,13 +25,8 @@
   SEGMENT_SHARED_RO /* RO shared segment. */
 };
 
-<<<<<<< HEAD
-/* Structure tracking the mapping between a virtual address (page) and its location. */
-/* TODO should this be called a page? *//*made changes
-struct page
-=======
 enum popularity_range
->>>>>>> 59dcf1e5
+
 {
   POPULARITY_MIN = 0,  /* Lowest value a page's popularity can take on. */
   POPULARITY_START = 127, /* Initial value for a new page's popularity. */
