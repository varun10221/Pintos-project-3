--- conflicted
+++ resolved
@@ -67,24 +67,12 @@
    Must be exactly BLOCK_SECTOR_SIZE bytes long. */
 struct inode_disk
 {
-<<<<<<< HEAD
   /* Bits 0-7 of meta_info.info_and_cksum is an enum inode_type. Bits 8-31 are a cksum of the metadata in the inode. */
   struct meta_info meta_info;
 
   off_t length;               /* File size in bytes. */
 
   block_sector_t addresses [INODE_N_ADDRESSES]; /* The addresses tracked by this inode. Meaning is encoded in indirection_level. */
-=======
-  uint32_t info_and_cksum;   /* Bits 0-7 are an enum inode_type. Bits 8-31 are a cksum of the metadata in the inode. */
-  unsigned magic;       /* Magic number. */
-  off_t length;         /* File size in bytes. */
-  /* INODE_N_ADDRESSES addresses. */
-  uint32_t direct_blocks     [INODE_N_DIRECT_BLOCKS];     /* Each is the address of a block of data. */
-  uint32_t indirect_1_blocks [INODE_N_INDIRECT_1_BLOCKS]; /* Each is the address of a block of direct blocks. */
-  uint32_t indirect_2_blocks [INODE_N_INDIRECT_2_BLOCKS]; /* Each is the address of a block of indirect_1 blocks. */
-  uint32_t indirect_3_blocks [INODE_N_INDIRECT_3_BLOCKS]; /* Each is the address of a block of indirect_2 blocks. */
-  bool is_directory; /* TODO: check inode size */
->>>>>>> 7027bb87
 };
 
 /* On-disk indirect block.
@@ -110,25 +98,6 @@
    Note that a sparse access does not constitute growth. Growth only occurs
      when inode_length() changes. */
 struct inode 
-<<<<<<< HEAD
-=======
-  {
-    struct list_elem elem;              /* Element in inode list. */
-    block_sector_t sector;              /* Sector number of disk location. */
-    int open_cnt;                       /* Number of openers. */
-    bool removed;                       /* True if deleted, false otherwise. */
-    int deny_write_cnt;                 /* 0: writes ok, >0: deny writes. */
-    struct inode_disk data;             /* Inode content. */
-    bool is_directory;                  /* true for directory, false for file */
-  };
-
-/* Returns the block device sector that contains byte offset POS
-   within INODE.
-   Returns -1 if INODE does not contain data for a byte at offset
-   POS. */
-static block_sector_t
-byte_to_sector (const struct inode *inode, off_t pos) 
->>>>>>> 7027bb87
 {
   struct hash_elem elem;              /* Element in open inode table. */
   block_sector_t sector;              /* Sector number of disk location. */
@@ -227,13 +196,9 @@
    device. The file can grow beyond LENGTH. If LENGTH > 0,
    that many bytes will be pre-allocated.
    Returns true if successful.
-<<<<<<< HEAD
    Returns false if memory or disk allocation fails. 
    The directory code is in charge of ensuring that processes don't
    see a file in mid-create. */
-=======
-   Returns false if memory or disk allocation fails. */
->>>>>>> 7027bb87
 bool
 inode_create (block_sector_t sector, enum inode_type type, off_t length)
 {
@@ -245,7 +210,6 @@
   {
     if (length)
     {
-<<<<<<< HEAD
       /* Grow the file to the appropriate length by writing one null byte. */
       struct inode *ino = inode_open (sector);
       if (ino != NULL)
@@ -258,37 +222,6 @@
       }
       else
         success = false;
-=======
-      size_t sectors = bytes_to_sectors (length);
-      disk_inode->length = length;
-      disk_inode->magic = INODE_MAGIC;
-      if (free_map_allocate (sectors, &disk_inode->direct_blocks[0])) 
-        {
-          struct cache_block *cb = cache_get_block (sector, CACHE_BLOCK_INODE,
-  true); 
-          void *buf = cache_zero_block (cb);
-          memcpy (buf, disk_inode, INODE_SIZE);
-          cache_mark_block_dirty (cb);
-          cache_put_block (cb);
-
-          if (sectors > 0) 
-            {
-              static char zeros[BLOCK_SECTOR_SIZE];
-              size_t i;
-              
-              for (i = 0; i < sectors; i++) 
-                {
-                  struct cache_block *cb = cache_get_block (disk_inode->
-                   direct_blocks[0] + i , CACHE_BLOCK_INODE, true);
-                   void *buf = cache_zero_block (cb);
-                   cache_mark_block_dirty (cb);
-                   cache_put_block (cb);
-                } 
-            }   
-          success = true; 
-        } 
-      free (disk_inode);
->>>>>>> 7027bb87
     }
   }
   else
@@ -957,29 +890,11 @@
 
   /* Release resources if this was the last opener. */
   if (--inode->open_cnt == 0)
-<<<<<<< HEAD
   {
     /* Remove from inode list. Now noone else can find INODE, so we can drop our locks. */ 
     hash_delete (&open_inodes, &inode->elem);
     inode_unlock (inode);
     unlock_open_inodes ();
-=======
-    {
-      /* Remove from inode list and release lock. */
-      list_remove (&inode->elem);
- 
-      /* Deallocate blocks if removed. */
-      if (inode->removed) 
-        { 
-          /* TODO You are discarding the inode itself but not the data blocks or metadata blocks. */
-       /* cache_discard (inode->sector, CACHE_BLOCK_DATA); 
-          cache_discard (inode->sector, CACHE_BLOCK_METADATA); */
-          cache_discard (inode->sector, CACHE_BLOCK_INODE); 
-          free_map_release (inode->sector, 1);
-          free_map_release (inode->data.direct_blocks[0],
-                            bytes_to_sectors (inode->data.length)); 
-        }
->>>>>>> 7027bb87
 
     /* Deallocate blocks if removed. */
     if (inode->removed) 
@@ -1076,31 +991,10 @@
     int chunk_size = MIN (size, min_left);
     if (chunk_size <= 0)
     {
-<<<<<<< HEAD
       /* Done with this inode for now. */
       inode_decr_users (inode);
       break;
     }
-=======
-      /* Disk sector to read, starting byte offset within sector. */
-      block_sector_t sector_idx = byte_to_sector (inode, offset);
-      int sector_ofs = offset % BLOCK_SECTOR_SIZE;
-
-      /* Bytes left in inode, bytes left in sector, lesser of the two. */
-      off_t inode_left = inode_length (inode) - offset;
-      int sector_left = BLOCK_SECTOR_SIZE - sector_ofs;
-      int min_left = inode_left < sector_left ? inode_left : sector_left;
-
-      /* Number of bytes to actually copy out of this sector. */
-      int chunk_size = size < min_left ? size : min_left;
-      if (chunk_size <= 0)
-        break;
-     
-      /* Reserve a cache block in buffer cache and save it . */
-      /* TODO 'false' means that you are going to READ, not write. */
-      struct cache_block * cb = cache_get_block (sector_idx , CACHE_BLOCK_INODE , true);
-      ASSERT (cb != NULL);    
->>>>>>> 7027bb87
 
     if (is_allocated)
     {
@@ -1187,7 +1081,6 @@
     bool allocation_failed = inode_address_is_hole (block_info.block_idx);
     if (allocation_failed)
     {
-<<<<<<< HEAD
       /* Internal failure of some kind, bail out. 
          If this was a sparse file, it's conceivable that advancing might drop 
          us onto an already-allocated region where we would be able to write SOMETHING. 
@@ -1195,39 +1088,6 @@
       /* Done with this inode for now. */
       inode_decr_users (inode);
       break;
-=======
-      /* Sector to write, starting byte offset within sector. */
-      block_sector_t sector_idx = byte_to_sector (inode, offset);
-      int sector_ofs = offset % BLOCK_SECTOR_SIZE;
-
-      /* Bytes left in inode, bytes left in sector, lesser of the two. */
-      off_t inode_left = inode_length (inode) - offset;
-      int sector_left = BLOCK_SECTOR_SIZE - sector_ofs;
-      int min_left = inode_left < sector_left ? inode_left : sector_left;
-
-      /* Number of bytes to actually write into this sector. */
-      int chunk_size = size < min_left ? size : min_left;
-      if (chunk_size <= 0)
-        break;
-      
-      struct cache_block *cb = cache_get_block (sector_idx, CACHE_BLOCK_INODE, true);
-      ASSERT (cb != NULL);
-     
-      /* cache dst to which contents will be written to */
-      /* TODO If we are writing a full sector, no need to read_block. Just zero_block. Otherwise you pay extra cost of reading disk for no reason. */
-       uint8_t *cache_dst = cache_zero_block (cb);
-      
-      /* Copying contents from buffer to cache */
-        memcpy (cache_dst + sector_ofs, buffer + bytes_written, chunk_size);   
-        cache_mark_block_dirty (cb);
-      /* Release the cache_block */
-      cache_put_block (cb);
-     
-      /* Advance. */
-      size -= chunk_size;
-      offset += chunk_size;
-      bytes_written += chunk_size;
->>>>>>> 7027bb87
     }
 
     /* Shorter names for contents. */
@@ -1337,7 +1197,6 @@
   return inode->data.length;
 }
 
-<<<<<<< HEAD
 /* Returns the type of INODE. */
 static enum inode_type
 inode_get_type (const struct inode *inode)
@@ -1504,19 +1363,13 @@
   ASSERT (ino != NULL);
   memset (ino, 0, sizeof(struct inode));
   ino->sector = sector;
-=======
-/* Returns if the structure referenced by the inode is directory or not */
+}
+
+/* Returns if INODE is a directory. */
 bool
-inode_is_directory (struct inode *inode)
-{
-  if (inode == NULL)
-    return false;
-  else
-     {
-       if(inode->is_directory)
-          return true;
-       else return false;
-      }
-
->>>>>>> 7027bb87
+inode_is_directory (const struct inode *inode)
+{
+  ASSERT (inode != NULL);
+  enum inode_type type = inode_get_type (inode);
+  return (type == INODE_DIRECTORY);
 }