#ifndef FILESYS_CACHE_H
#define FILESYS_CACHE_H

<<<<<<< HEAD
struct cache_block;

void cache_init (void);
void cache_destroy (void);

void cache_flush (void);
=======
#include <stdint.h>
#include <inttypes.h>
#include <stddef.h>





struct  buffer_cache_table;
struct  cache_block;

/*Basic life cycle */
void buffer_cache_table init (size_t);
void buffer_cache_table_destroy (void);

/* Getting and releasing access to cache blocks */
struct cache_block * cache_get_block (disk_sector_t , bool );
void cache_put_block (struct cache_block *);

/*Storing and releasing blocks in cache block table */
void * cache_read_block (struct cache_block *b);
void * cache_zero_block (struct cache_block *b);

/*Marking the state of cache block */
void cache_mark_block_dirty (struct cache_block *b);
void cache_mark_block_invalid (struct cache_block *b);

/*Periodic flushing of cache */
void buffer_cache_table_flush_data (void);
  




>>>>>>> 9b6b5334

#endif /* filesys/cache.h */<|MERGE_RESOLUTION|>--- conflicted
+++ resolved
@@ -1,48 +1,28 @@
 #ifndef FILESYS_CACHE_H
 #define FILESYS_CACHE_H
 
-<<<<<<< HEAD
+#include "devices/block.h"
+#include <stdbool.h>
+
+struct buffer_cache_table;
 struct cache_block;
 
+/* Basic life cycle. */
 void cache_init (void);
 void cache_destroy (void);
 
-void cache_flush (void);
-=======
-#include <stdint.h>
-#include <inttypes.h>
-#include <stddef.h>
-
-
-
-
-
-struct  buffer_cache_table;
-struct  cache_block;
-
-/*Basic life cycle */
-void buffer_cache_table init (size_t);
-void buffer_cache_table_destroy (void);
-
-/* Getting and releasing access to cache blocks */
-struct cache_block * cache_get_block (disk_sector_t , bool );
+/* Getting and releasing access to cache blocks. */
+struct cache_block * cache_get_block (block_sector_t, bool);
 void cache_put_block (struct cache_block *);
 
-/*Storing and releasing blocks in cache block table */
-void * cache_read_block (struct cache_block *b);
-void * cache_zero_block (struct cache_block *b);
+/* Storing and releasing blocks in cache block table. */
+void * cache_read_block (struct cache_block *);
+void * cache_zero_block (struct cache_block *);
 
-/*Marking the state of cache block */
-void cache_mark_block_dirty (struct cache_block *b);
-void cache_mark_block_invalid (struct cache_block *b);
+/* Marking the state of cache block */
+void cache_mark_block_dirty (struct cache_block *);
 
-/*Periodic flushing of cache */
-void buffer_cache_table_flush_data (void);
+/* Periodic flushing of cache */
+void cache_flush (void);
   
-
-
-
-
->>>>>>> 9b6b5334
-
 #endif /* filesys/cache.h */